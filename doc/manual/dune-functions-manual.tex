--- conflicted
+++ resolved
@@ -1796,7 +1796,7 @@
 
 
 \subsection{Multi-indices}
-<<<<<<< HEAD
+\label{sec:multi_indices}
 Multi-indices are used in several places in \dunemodule{dune-functions}.
 On the one hand, the global indices used to identify individual
 basis functions of a function space bases are in general multi-indices.
@@ -1859,9 +1859,6 @@
 \cpp{k} is used to represent the global multi-indices
 provided by a function space basis.
 
-=======
-\label{sec:multi_indices}
->>>>>>> 071f0056
 
 \todograeser{General multi-indices, dynamic multi-indices, hybrid multi-indices, implementations}
 
