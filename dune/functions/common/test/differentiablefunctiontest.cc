// -*- tab-width: 4; indent-tabs-mode: nil; c-basic-offset: 2 -*-
// vi: set et ts=4 sw=2 sts=2:
#include <config.h>

#include <iostream>
#include <memory>
//#include <functional>

#include <dune/common/shared_ptr.hh>
#include <dune/common/exceptions.hh>

#include <dune/functions/common/differentiablefunction.hh>
#include <dune/functions/common/callable.hh>

#include "derivativecheck.hh"

// Check if interface compiles and is implementable by a simple dummy
struct DifferentiableFunctionImplementableTest
{

  class QuadraticPolynomial
  : public Dune::Functions::DifferentiableFunction<double,double>
  {
    typedef Dune::Functions::DifferentiableFunction<double,double> Base;
  public:

    // Important: Explicitly export exact derivative type
    typedef QuadraticPolynomial Derivative;

    /** \brief Constructor
     * \param a,b,c Coefficients with respect to the monomial basis
     */
    QuadraticPolynomial(double a, double b, double c)
    : a_(a), b_(b), c_(c)
    {}

    /** \brief Evaluate the function at a given point */
    void evaluate(const double& x, double& f) const
    {
      f = a_*x*x + b_*x + c_;
    }

    /** \brief Get the function implementing the first derivative */
    std::shared_ptr<typename Base::Derivative> derivative() const
    {
      if (not derivative_)
        derivative_ = std::make_shared<QuadraticPolynomial>(0, 2*a_, b_);
      return std::static_pointer_cast<typename Base::Derivative>(derivative_);
    }

  private:
    // coefficients
    double a_, b_, c_;

    mutable std::shared_ptr<QuadraticPolynomial> derivative_;

  };

  static bool check()
  {
    bool passed = true;

    std::shared_ptr<QuadraticPolynomial::Derivative> persistentDerivative;
    std::shared_ptr<QuadraticPolynomial::Derivative::Derivative> persistentSecondDerivative;
    std::shared_ptr<QuadraticPolynomial::Derivative::Derivative> persistentThirdDerivative;
    double df;
    double ddf;
    double dddf;
    {
      QuadraticPolynomial testFunction(1,1,1);

      passed = passed and DerivativeCheck<QuadraticPolynomial>::checkAllImplementedTrulyDerived(testFunction, 10);

      // Test whether I can evaluate the function somewhere
      double f;
      testFunction.evaluate(5, f);
      std::cout << "Function value at x=5: " << f << std::endl;



      std::cout << std::endl << "Check calling derivatives through FunctionHandle" << std::endl;

      // Test whether I can evaluate the first derivative
      auto derivative = Dune::Functions::derivative(testFunction);
      derivative->evaluate(5, df);
      std::cout << "Derivative at x=5: " << df << std::endl;

      // Test whether I can evaluate the second derivative through FunctionHandle
      auto secondDerivative = Dune::Functions::derivative(*derivative);
      secondDerivative->evaluate(5, ddf);
      std::cout << "Second derivative at x=5: " << ddf << std::endl;

      // Test whether I can evaluate the third derivative through FunctionHandle
      auto thirdDerivative = Dune::Functions::derivative(secondDerivative);
      thirdDerivative->evaluate(5, dddf);
      std::cout << "Third derivative at x=5: " << dddf << std::endl;

      persistentDerivative = derivative;
      persistentSecondDerivative = secondDerivative;
      persistentThirdDerivative = thirdDerivative;

      auto castedDerivativePtr = std::dynamic_pointer_cast<QuadraticPolynomial::Derivative>(testFunction.derivative());
      castedDerivativePtr->evaluate(5, df);
      std::cout << "Derivative at x=5: " << df << std::endl;
    }


    std::cout << std::endl << "Check calling persistent derivatives through shared_ptr" << std::endl;

    // Test whether I can evaluate the first derivative through shared_ptr
    persistentDerivative->evaluate(5, df);
    std::cout << "Derivative at x=5: " << df << std::endl;

    // Test whether I can evaluate the second derivative through shared_ptr
    persistentSecondDerivative->evaluate(5, ddf);
    std::cout << "Second derivative at x=5: " << ddf << std::endl;

    // Test whether I can evaluate the third derivative through shared_ptr
    persistentThirdDerivative->evaluate(5, dddf);
    std::cout << "Third derivative at x=5: " << dddf << std::endl;

<<<<<<< HEAD
=======


    std::cout << std::endl << "Check calling function and derivatives through Callable wrapper" << std::endl;

    auto callableF = Dune::Functions::callable(testFunction);
    std::cout << "Function value at x=5: " << callableF(5) << std::endl;

    auto callableDF = Dune::Functions::callable(Dune::Functions::derivative(testFunction));
    std::cout << "Derivative at x=5: " << callableDF(5) << std::endl;

    auto callableDDF = Dune::Functions::callable(Dune::Functions::derivative(Dune::Functions::derivative(testFunction)));
    std::cout << "Second derivative at x=5: " << callableDDF(5) << std::endl;



//    std::cout << std::endl << "Check calling function and derivatives through std::function" << std::endl;

//    std::function<double(double)> stdF = Dune::Functions::callable(testFunction);
//    std::cout << "Function value at x=5: " << stdF(5) << std::endl;

//    std::function<double(double)> stdDF = Dune::Functions::callable(Dune::Functions::derivative(testFunction));
//    std::cout << "Derivative at x=5: " << stdDF(5) << std::endl;

    passed = passed and DerivativeCheck<QuadraticPolynomial>::checkAllImplementatedTrulyDerived(testFunction, 10);

>>>>>>> 02c30610
    return passed;
  }
};



// Check if recursive DerivativeRange definition terminates
// after at most maxRecursionLevel=k derivatives, i.e. if
// the type of the k-th and (k+1)-nd derivative is the same.
template<class D, class R, int maxRecursionLevel>
struct DerivativeRangeTerminationTest
{

  template<class DR, int recursionLevel>
  struct TerminationTest
  {
    static int level()
    {
      std::cout << "Type of " << recursionLevel << "-th derivative is " << Dune::className<DR>() << std::endl;
      typedef typename Dune::Functions::DerivativeTraits<D, DR>::DerivativeRange DDR;
      int upperBound = TerminationTest<DDR, recursionLevel+1>::level();
      if (Dune::is_same<DR, DDR>::value)
        return recursionLevel;
      else
        return upperBound;
    }
  };

  template<class DR>
  struct TerminationTest<DR, maxRecursionLevel>
  {
    static int level()
    {
      std::cout << "Type of " << maxRecursionLevel << "-th derivative is " << Dune::className<DR>() << std::endl;
      typedef typename Dune::Functions::DerivativeTraits<D, DR>::DerivativeRange DDR;
      if (Dune::is_same<DR, DDR>::value)
        return maxRecursionLevel;
      else
        return maxRecursionLevel+1;
    }
  };

  static bool check()
  {
    std::cout << "Checking recursion for Domain=" << Dune::className<D>() << " and Range=" << Dune::className<R>() << std::endl;
    int terminationLevel = TerminationTest<R, 0>::level();
    if (terminationLevel <= maxRecursionLevel)
    {
      std::cout << "Recursion terminated after " << terminationLevel << "-th derivative" << std::endl;
      return true;
    }
    else
    {
      std::cout << "Recursion did not terminated after given maxRecursionLevel " << maxRecursionLevel;
      return false;
    }
  }

};





int main ( int argc, char **argv )
try
{
  bool passed = true;

  passed = passed and DifferentiableFunctionImplementableTest::check();

  passed = passed and DerivativeRangeTerminationTest<double, double, 5>::check();

  passed = passed and DerivativeRangeTerminationTest<Dune::FieldVector<double, 3> , Dune::FieldVector<double, 1>, 5 >::check();

  passed = passed and DerivativeRangeTerminationTest<Dune::FieldVector<double, 1> , Dune::FieldVector<double, 1>, 5 >::check();


  if (passed)
    std::cout << "All tests passed" << std::endl;


  return passed ? 0: 1;
}
catch( Dune::Exception &e )
{
  std::cerr << "Dune reported error: " << e << std::endl;
}
catch(...)
{
  std::cerr << "Unknown exception thrown!" << std::endl;
}<|MERGE_RESOLUTION|>--- conflicted
+++ resolved
@@ -4,7 +4,7 @@
 
 #include <iostream>
 #include <memory>
-//#include <functional>
+#include <functional>
 
 #include <dune/common/shared_ptr.hh>
 #include <dune/common/exceptions.hh>
@@ -102,6 +102,29 @@
       auto castedDerivativePtr = std::dynamic_pointer_cast<QuadraticPolynomial::Derivative>(testFunction.derivative());
       castedDerivativePtr->evaluate(5, df);
       std::cout << "Derivative at x=5: " << df << std::endl;
+
+
+
+      std::cout << std::endl << "Check calling function and derivatives through Callable wrapper" << std::endl;
+
+      auto callableF = Dune::Functions::callable(testFunction);
+      std::cout << "Function value at x=5: " << callableF(5) << std::endl;
+
+      auto callableDF = Dune::Functions::callable(Dune::Functions::derivative(testFunction));
+      std::cout << "Derivative at x=5: " << callableDF(5) << std::endl;
+
+      auto callableDDF = Dune::Functions::callable(Dune::Functions::derivative(Dune::Functions::derivative(testFunction)));
+      std::cout << "Second derivative at x=5: " << callableDDF(5) << std::endl;
+
+
+
+      std::cout << std::endl << "Check calling function and derivatives through std::function" << std::endl;
+
+      std::function<double(double)> stdF = Dune::Functions::callable(testFunction);
+      std::cout << "Function value at x=5: " << stdF(5) << std::endl;
+
+      std::function<double(double)> stdDF = Dune::Functions::callable(Dune::Functions::derivative(testFunction));
+      std::cout << "Derivative at x=5: " << stdDF(5) << std::endl;
     }
 
 
@@ -119,34 +142,6 @@
     persistentThirdDerivative->evaluate(5, dddf);
     std::cout << "Third derivative at x=5: " << dddf << std::endl;
 
-<<<<<<< HEAD
-=======
-
-
-    std::cout << std::endl << "Check calling function and derivatives through Callable wrapper" << std::endl;
-
-    auto callableF = Dune::Functions::callable(testFunction);
-    std::cout << "Function value at x=5: " << callableF(5) << std::endl;
-
-    auto callableDF = Dune::Functions::callable(Dune::Functions::derivative(testFunction));
-    std::cout << "Derivative at x=5: " << callableDF(5) << std::endl;
-
-    auto callableDDF = Dune::Functions::callable(Dune::Functions::derivative(Dune::Functions::derivative(testFunction)));
-    std::cout << "Second derivative at x=5: " << callableDDF(5) << std::endl;
-
-
-
-//    std::cout << std::endl << "Check calling function and derivatives through std::function" << std::endl;
-
-//    std::function<double(double)> stdF = Dune::Functions::callable(testFunction);
-//    std::cout << "Function value at x=5: " << stdF(5) << std::endl;
-
-//    std::function<double(double)> stdDF = Dune::Functions::callable(Dune::Functions::derivative(testFunction));
-//    std::cout << "Derivative at x=5: " << stdDF(5) << std::endl;
-
-    passed = passed and DerivativeCheck<QuadraticPolynomial>::checkAllImplementatedTrulyDerived(testFunction, 10);
-
->>>>>>> 02c30610
     return passed;
   }
 };
