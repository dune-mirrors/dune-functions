--- conflicted
+++ resolved
@@ -29,67 +29,6 @@
 
 namespace Impl {
 
-<<<<<<< HEAD
-=======
-  // Helper function returning an unordered range
-  // of global indices associated to the element.
-  // This could be implemented cheaper internally in
-  // the MCMGMapper by storing a precomputed
-  // container of all subsentities addressed by the layout.
-  template<class GridView>
-  auto subIndexSet(const Dune::MultipleCodimMultipleGeomTypeMapper<GridView>& mapper, const typename GridView::template Codim<0>::Entity& element)
-  {
-    using Mapper = Dune::MultipleCodimMultipleGeomTypeMapper<GridView>;
-    using Index = typename Mapper::Index;
-    constexpr auto dimension = GridView::dimension;
-    auto subIndices = std::vector<Index>();
-    auto referenceElement = Dune::referenceElement<double, dimension>(element.type());
-    for(auto codim : Dune::range(dimension+1))
-    {
-      for(auto subEntity : Dune::range(referenceElement.size(codim)))
-      {
-        std::size_t c = mapper.layout()(referenceElement.type(subEntity, codim), dimension);
-        if (c>0)
-        {
-          std::size_t firstIndex = mapper.subIndex(element, subEntity, codim);
-          for(auto j : Dune::range(firstIndex, firstIndex+c))
-          {
-            subIndices.push_back(j);
-          }
-        }
-      }
-    }
-    return subIndices;
-  }
-
-  // Helper function computing an average mesh size per subentity
-  // by averaging over the adjacent elements. This only considers
-  // the subentities handled by the given mapper and returns a
-  // vector of mesh sizes indixed according to the mapper.
-  template<class Mapper>
-  auto computeAverageSubEntityMeshSize(const Mapper& mapper)
-  {
-    constexpr auto dimension = Mapper::GridView::dimension;
-
-    std::vector<unsigned int> adjacentElements(mapper.size(), 0);
-    std::vector<double> subEntityMeshSize(mapper.size(), 0.0);
-    for(const auto& element : Dune::elements(mapper.gridView()))
-    {
-      auto A = element.geometry().volume();
-      for(auto i : Impl::subIndexSet(mapper, element))
-      {
-        subEntityMeshSize[i] += A;
-        ++(adjacentElements[i]);
-      }
-    }
-    for(auto i : Dune::range(mapper.size()))
-      subEntityMeshSize[i] = std::pow(subEntityMeshSize[i]/adjacentElements[i], 1./dimension);
-    return subEntityMeshSize;
-  }
-
-
-
->>>>>>> 58ec6b41
 // *****************************************************************************
 // * CubicHermiteLocalFiniteElement
 // *****************************************************************************
